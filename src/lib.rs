use anyhow::Result;
use sqlx::{Pool, Sqlite};
use teloxide::{prelude::*, utils::command::BotCommands};

pub mod ai;
mod config;
mod db;
mod handlers;
mod system_info;
mod text_utils;

#[cfg(test)]
pub mod tests;

pub use ai::gpt::{parse_items_gpt, parse_voice_items_gpt};
pub use ai::stt::{parse_items, parse_voice_items};
pub use config::Config;
pub use db::Item;
pub use handlers::{format_delete_list, format_list, format_plain_list};
pub use system_info::get_system_info;
pub use text_utils::{capitalize_first, normalize_for_match, parse_item_line};

use handlers::{
    add_items_from_parsed_text, add_items_from_photo, add_items_from_text, add_items_from_voice,
    archive, callback_handler, enter_delete_mode, help, nuke_list, send_list, share_list,
    show_system_info,
};

pub async fn run() -> Result<()> {
    let config = Config::from_env();

    tracing_subscriber::fmt()
        .with_env_filter(tracing_subscriber::EnvFilter::from_default_env())
        .init();

    tracing::info!("Starting list bot...");

    let bot = Bot::from_env();

    if let Some(cfg) = &config.ai {
        tracing::debug!(
            stt_model = cfg.stt_model,
            gpt_model = cfg.gpt_model,
            vision_model = cfg.vision_model,
            "OpenAI configuration loaded"
        );
    }
    let ai_config = config.ai.clone();

    // --- SQLite Pool ---
    let db_url = db::prepare_sqlite_url(&config.db_url);

    tracing::info!("Connecting to database at: {}", &db_url);

    let db = db::connect_db(&db_url).await?;

    tracing::info!("Database connection successful.");

    sqlx::migrate!("./migrations").run(&db).await?;

    // --- Command Enum ---
    #[derive(BotCommands, Clone)]
    #[command(
        rename_rule = "lowercase",
        description = "These commands are supported:"
    )]
    enum Command {
        #[command(description = "display this text.")]
        Start,
        #[command(description = "display this text.")]
        Help,
        #[command(description = "show the current shopping list.")]
        List,
        #[command(description = "finalize and archive the current list, starting a new one.")]
        Archive,
        #[command(description = "show a temporary panel to delete items from the list.")]
        Delete,
        #[command(description = "send the list as plain text for copying.")]
        Share,
        #[command(description = "completely delete the current list.")]
        Nuke,
        #[command(description = "parse items from the given text using GPT.")]
        Parse,
        #[command(description = "show system information.")]
        Info,
    }

    // --- Handler Setup ---
    let handler = dptree::entry()
        .branch(Update::filter_callback_query().endpoint(callback_handler))
        .branch(
            Update::filter_message()
                .branch(
                    dptree::entry()
                        .filter(|msg: Message| msg.voice().is_some())
                        .endpoint(add_items_from_voice),
                )
                .branch(
                    dptree::entry()
                        .filter(|msg: Message| msg.photo().is_some())
                        .endpoint(add_items_from_photo),
                )
                .branch(dptree::entry().filter_command::<Command>().endpoint(
                    |bot: Bot,
                     msg: Message,
                     cmd: Command,
                     db: Pool<Sqlite>,
                     ai_config: Option<crate::ai::config::AiConfig>| async move {
                        match cmd {
                            Command::Start | Command::Help => help(bot, msg).await?,
                            Command::List => send_list(bot, msg.chat.id, &db).await?,
                            Command::Archive => archive(bot, msg.chat.id, &db).await?,
                            Command::Delete => enter_delete_mode(bot, msg, &db).await?,
                            Command::Share => share_list(bot, msg.chat.id, &db).await?,
                            Command::Nuke => nuke_list(bot, msg, &db).await?,
                            Command::Parse => {
                                add_items_from_parsed_text(bot, msg, db, ai_config).await?
                            }
                            Command::Info => show_system_info(bot, msg).await?,
                        }
                        Ok(())
                    },
                ))
                .branch(dptree::endpoint(add_items_from_text)),
        );

    // --- Dispatcher ---
    Dispatcher::builder(bot, handler)
        .dependencies(dptree::deps![db, ai_config])
        .enable_ctrlc_handler()
        .build()
        .dispatch()
        .await;

    Ok(())
}

#[cfg(test)]
mod lib_tests {
    use super::*;
    use crate::db::*;
<<<<<<< HEAD
    use crate::tests::util::init_test_db;
    use teloxide::types::MessageId;

=======
    use crate::Config;
    use sqlx::{sqlite::SqlitePoolOptions, Pool, Sqlite};
    use teloxide::types::MessageId;

    async fn init_db() -> Pool<Sqlite> {
        let cfg = Config {
            db_url: "sqlite::memory:".into(),
            ai: None,
        };
        let db = SqlitePoolOptions::new()
            .max_connections(1)
            .connect(&cfg.db_url)
            .await
            .unwrap();

        sqlx::query(
            "CREATE TABLE items(
                id INTEGER PRIMARY KEY AUTOINCREMENT,
                chat_id INTEGER NOT NULL,
                text TEXT NOT NULL,
                done BOOLEAN NOT NULL DEFAULT 0
            )",
        )
        .execute(&db)
        .await
        .unwrap();

        sqlx::query(
            "CREATE TABLE chat_state(
                chat_id INTEGER PRIMARY KEY,
                last_list_message_id INTEGER
            )",
        )
        .execute(&db)
        .await
        .unwrap();

        sqlx::query(
            "CREATE TABLE delete_session(
                user_id INTEGER PRIMARY KEY,
                chat_id INTEGER NOT NULL,
                selected TEXT NOT NULL DEFAULT '',
                notice_chat_id INTEGER,
                notice_message_id INTEGER,
                dm_message_id INTEGER
            )",
        )
        .execute(&db)
        .await
        .unwrap();

        db
    }

>>>>>>> fafe9eee
    #[tokio::test]
    async fn basic_item_flow() -> Result<()> {
        let db = init_test_db().await;
        let chat = ChatId(42);

        add_item(&db, chat, "Apples").await?;
        add_item(&db, chat, "Milk").await?;

        let mut items = list_items(&db, chat).await?;
        assert_eq!(items.len(), 2);
        assert_eq!(items[0].text, "Apples");
        assert!(!items[0].done);

        toggle_item(&db, items[0].id).await?;
        items = list_items(&db, chat).await?;
        assert!(items[0].done);

        delete_item(&db, items[1].id).await?;
        items = list_items(&db, chat).await?;
        assert_eq!(items.len(), 1);

        delete_all_items(&db, chat).await?;
        items = list_items(&db, chat).await?;
        assert!(items.is_empty());

        Ok(())
    }

    #[tokio::test]
    async fn last_message_id_roundtrip() -> Result<()> {
        let db = init_test_db().await;
        let chat = ChatId(1);

        assert!(get_last_list_message_id(&db, chat).await?.is_none());

        update_last_list_message_id(&db, chat, MessageId(99)).await?;
        assert_eq!(get_last_list_message_id(&db, chat).await?, Some(99));

        clear_last_list_message_id(&db, chat).await?;
        assert!(get_last_list_message_id(&db, chat).await?.is_none());

        Ok(())
    }
}<|MERGE_RESOLUTION|>--- conflicted
+++ resolved
@@ -139,66 +139,9 @@
 mod lib_tests {
     use super::*;
     use crate::db::*;
-<<<<<<< HEAD
     use crate::tests::util::init_test_db;
     use teloxide::types::MessageId;
 
-=======
-    use crate::Config;
-    use sqlx::{sqlite::SqlitePoolOptions, Pool, Sqlite};
-    use teloxide::types::MessageId;
-
-    async fn init_db() -> Pool<Sqlite> {
-        let cfg = Config {
-            db_url: "sqlite::memory:".into(),
-            ai: None,
-        };
-        let db = SqlitePoolOptions::new()
-            .max_connections(1)
-            .connect(&cfg.db_url)
-            .await
-            .unwrap();
-
-        sqlx::query(
-            "CREATE TABLE items(
-                id INTEGER PRIMARY KEY AUTOINCREMENT,
-                chat_id INTEGER NOT NULL,
-                text TEXT NOT NULL,
-                done BOOLEAN NOT NULL DEFAULT 0
-            )",
-        )
-        .execute(&db)
-        .await
-        .unwrap();
-
-        sqlx::query(
-            "CREATE TABLE chat_state(
-                chat_id INTEGER PRIMARY KEY,
-                last_list_message_id INTEGER
-            )",
-        )
-        .execute(&db)
-        .await
-        .unwrap();
-
-        sqlx::query(
-            "CREATE TABLE delete_session(
-                user_id INTEGER PRIMARY KEY,
-                chat_id INTEGER NOT NULL,
-                selected TEXT NOT NULL DEFAULT '',
-                notice_chat_id INTEGER,
-                notice_message_id INTEGER,
-                dm_message_id INTEGER
-            )",
-        )
-        .execute(&db)
-        .await
-        .unwrap();
-
-        db
-    }
-
->>>>>>> fafe9eee
     #[tokio::test]
     async fn basic_item_flow() -> Result<()> {
         let db = init_test_db().await;
