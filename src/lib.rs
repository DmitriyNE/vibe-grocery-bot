--- conflicted
+++ resolved
@@ -1,9 +1,5 @@
 use anyhow::Result;
 use sqlx::{Pool, Sqlite};
-<<<<<<< HEAD
-use std::env;
-=======
->>>>>>> 2d8f23cb
 use teloxide::{prelude::*, utils::command::BotCommands};
 
 pub mod ai;
@@ -28,11 +24,7 @@
 };
 
 pub async fn run() -> Result<()> {
-<<<<<<< HEAD
-    dotenv().ok();
-=======
     let config = Config::from_env();
->>>>>>> 2d8f23cb
 
     tracing_subscriber::fmt()
         .with_env_filter(tracing_subscriber::EnvFilter::from_default_env())
@@ -42,30 +34,6 @@
 
     let bot = Bot::from_env();
 
-<<<<<<< HEAD
-    let ai_config = match env::var("OPENAI_API_KEY") {
-        Ok(key) => {
-            let cfg = crate::ai::config::AiConfig {
-                api_key: key,
-                stt_model: env::var("OPENAI_STT_MODEL").unwrap_or_else(|_| "whisper-1".to_string()),
-                gpt_model: env::var("OPENAI_GPT_MODEL").unwrap_or_else(|_| "gpt-4.1".to_string()),
-                vision_model: env::var("OPENAI_VISION_MODEL")
-                    .unwrap_or_else(|_| "gpt-4o".to_string()),
-            };
-            tracing::debug!(
-                stt_model = cfg.stt_model,
-                gpt_model = cfg.gpt_model,
-                vision_model = cfg.vision_model,
-                "OpenAI configuration loaded"
-            );
-            Some(cfg)
-        }
-        Err(_) => None,
-    };
-
-    let db_url = env::var("DB_URL").unwrap_or_else(|_| "sqlite:shopping.db".to_string());
-    let db_url = db::prepare_sqlite_url(&db_url);
-=======
     if let Some(cfg) = &config.ai {
         tracing::debug!(
             stt_model = cfg.stt_model,
@@ -78,7 +46,6 @@
 
     // --- SQLite Pool ---
     let db_url = db::prepare_sqlite_url(&config.db_url);
->>>>>>> 2d8f23cb
 
     tracing::info!("Connecting to database at: {}", &db_url);
 
@@ -165,10 +132,6 @@
     Ok(())
 }
 
-// ──────────────────────────────────────────────────────────────
-// Tests
-// ──────────────────────────────────────────────────────────────
-
 #[cfg(test)]
 mod tests {
     use super::*;
