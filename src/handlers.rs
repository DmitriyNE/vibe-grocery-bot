--- conflicted
+++ resolved
@@ -92,7 +92,6 @@
     text
 }
 
-<<<<<<< HEAD
 /// Clean a single text line from a user message.
 ///
 /// Returns `None` if the line should be ignored (for example it is the
@@ -129,12 +128,6 @@
 
 use crate::ai::gpt::{parse_items_gpt, parse_voice_items_gpt};
 use crate::ai::stt::{parse_items, parse_voice_items, transcribe_audio, SttConfig, DEFAULT_PROMPT};
-=======
-use crate::ai::stt::{
-    parse_items, parse_items_gpt, parse_voice_items, parse_voice_items_gpt, transcribe_audio,
-    SttConfig, DEFAULT_PROMPT,
-};
->>>>>>> 5fe92533
 use crate::ai::vision::parse_photo_items;
 use futures_util::StreamExt;
 use teloxide::net::Download;
