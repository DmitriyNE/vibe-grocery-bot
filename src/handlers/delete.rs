--- conflicted
+++ resolved
@@ -130,13 +130,7 @@
             db.delete_item(session.chat_id, *id).await?;
         }
         if let Some(main_list_id) = db.get_last_list_message_id(session.chat_id).await? {
-<<<<<<< HEAD
             update_list_message(bot, session.chat_id.into(), MessageId(main_list_id), db).await?;
-=======
-            ListService::new(db)
-                .update_message(bot, session.chat_id, MessageId(main_list_id))
-                .await?;
->>>>>>> 73a7d488
         }
         if let Some((chat_id, notice_id)) = session.notice {
             try_delete_message(bot, chat_id, notice_id).await;
@@ -225,15 +219,8 @@
                 toggle_selection(&bot, &msg, user_id, ItemId(id), &db).await?;
             }
         } else if let Ok(id) = data.parse::<i64>() {
-<<<<<<< HEAD
             db.toggle_item(ChatKey(msg.chat().id.0), ItemId(id)).await?;
             update_list_message(&bot, msg.chat().id, msg.id(), &db).await?;
-=======
-            db.toggle_item(msg.chat().id, id).await?;
-            ListService::new(&db)
-                .update_message(&bot, msg.chat().id, msg.id())
-                .await?;
->>>>>>> 73a7d488
         }
     }
 
