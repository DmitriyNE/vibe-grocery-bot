# Changelog

All notable changes to this project will be documented in this file.

## Unreleased
<<<<<<< HEAD
1. Vision model configurable via `OPENAI_VISION_MODEL`.
=======
1. Add index on `items.chat_id` to speed up queries.
>>>>>>> 8f5c59e4

## [0.3.0] - 2025-06-09
1. `/info` command shows commit hash and release version or how many commits the build is ahead of the latest release
2. Remove items via voice commands like "delete milk". The bot replies with a copyable list of the deleted entries.
3. Voice requests prefer nominative item names and numeric quantities when interpreting additions.
4. Voice command prompt now ensures deletions return items exactly as listed so numbers aren't dropped.
5. Voice GPT prompt includes the list in JSON form to reduce misunderstandings.
6. Empty voice transcriptions are ignored instead of confusing the GPT command
   parser.
7. GPT chat model is configurable via `OPENAI_GPT_MODEL` and now defaults to
   `gpt-4.1`.

## [0.2.0] - 2025-06-08
1. Add items by sending a photo using OpenAI vision to detect items automatically.
2. Items show green checkmarks when the entire list is checked off.
3. Checkbox icons indicate item status in the list.
4. Deletion mode highlights selections with red crosses, shows empty squares for
   unselected items, and uses a trashcan icon to finish.
5. Reduced noisy HTTP logs by setting the `hyper` log level to info in `fly.toml`.
6. Voice transcription uses an improved prompt so numbers like "1 milk" are preserved.
7. GPT item extraction keeps numbers intact, preventing "1 milk" becoming "milk".


## [0.1.0] - 2025-06-07
1. Initial release of the Telegram shopping list bot.
2. Each chat has a single list; send text to add items line by line.
3. Inline checkbox buttons allow marking items as bought.
4. `/list` shows the current list.
5. `/archive` finalizes and archives the list, starting a new one.
6. `/delete` opens a panel to delete items.
7. `/share` sends the list as plain text.
8. `/nuke` completely deletes the list.
9. `/parse` uses GPT to parse a message into items.
10. Optional voice message parsing via OpenAI speech-to-text.
11. Configurable speech model via `OPENAI_STT_MODEL` in `fly.toml`.
<|MERGE_RESOLUTION|>--- conflicted
+++ resolved
@@ -3,11 +3,8 @@
 All notable changes to this project will be documented in this file.
 
 ## Unreleased
-<<<<<<< HEAD
-1. Vision model configurable via `OPENAI_VISION_MODEL`.
-=======
 1. Add index on `items.chat_id` to speed up queries.
->>>>>>> 8f5c59e4
+2. Vision model configurable via `OPENAI_VISION_MODEL`.
 
 ## [0.3.0] - 2025-06-09
 1. `/info` command shows commit hash and release version or how many commits the build is ahead of the latest release
